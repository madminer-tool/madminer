--- conflicted
+++ resolved
@@ -130,92 +130,6 @@
     n_events_with_negative_weights = 0
     pass_cuts = [0 for _ in cuts]
     fail_cuts = [0 for _ in cuts]
-
-<<<<<<< HEAD
-    # Option one: XML parsing
-    if parse_events_as_xml:
-        observations_all_events = []
-        weights_all_events = []
-        weight_names_all_events = None
-
-        events = _untar_and_parse_lhe_file(filename, ["event"])
-        for idx, event in enumerate(events):
-            # Parse event
-            particles, weights = _parse_event(event, sampling_benchmark)
-            if idx % 100000 == 0:
-                logger.debug("processed %d/%d events", idx, n_events_runcard)
-
-            # Negative weights?
-            n_negative_weights = np.sum(np.array(list(weights.values())) < 0.0)
-            if n_negative_weights > 0:
-                n_events_with_negative_weights += 1
-                if n_events_with_negative_weights <= 3:
-                    logger.warning("Found %s negative weights in event. Weights: %s", n_negative_weights, weights)
-                if n_events_with_negative_weights == 3:
-                    logger.warning("Skipping warnings about negative weights from now on...")
-
-            if weight_names_all_events is None:
-                weight_names_all_events = list(weights.keys())
-            weights = list(weights.values())
-
-            # Apply smearing
-            particles = _smear_particles(
-                particles, energy_resolutions, pt_resolutions, eta_resolutions, phi_resolutions
-            )
-
-            # Objects in event
-            variables = _get_objects(particles)
-
-            # Calculate observables
-            observations = []
-            for obs_name, obs_definition in six.iteritems(observables):
-                if isinstance(obs_definition, six.string_types):
-                    try:
-                        observations.append(eval(obs_definition, variables))
-                    except (SyntaxError, NameError, TypeError, ZeroDivisionError, IndexError) as e:
-                        if observables_required[obs_name]:
-                            continue
-
-                        default = observables_defaults[obs_name]
-                        if default is None:
-                            default = np.nan
-                        observations.append(default)
-                else:
-                    try:
-                        observations.append(obs_definition(particles))
-                    except RuntimeError:
-                        if observables_required[obs_name]:
-                            continue
-
-                        default = observables_defaults[obs_name]
-                        if default is None:
-                            default = np.nan
-                        observations.append(default)
-
-            # Objects for cuts
-            for obs_name, obs_value in zip(observables.keys(), observations):
-                variables[obs_name] = obs_value
-
-            # Check cuts
-            pass_all_cuts = True
-            for i_cut, (cut, default_pass) in enumerate(zip(cuts, cuts_default_pass)):
-                try:
-                    cut_result = eval(cut, variables)
-                    if cut_result:
-                        pass_cuts[i_cut] += 1
-                    else:
-                        fail_cuts[i_cut] += 1
-                        pass_all_cuts = False
-
-                except (SyntaxError, NameError, TypeError, ZeroDivisionError, IndexError):
-                    if default_pass:
-                        pass_cuts[i_cut] += 1
-                    else:
-                        fail_cuts[i_cut] += 1
-                        pass_all_cuts = False
-
-            if not pass_all_cuts:
-=======
     pass_efficiencies = [0 for _ in efficiencies]
     fail_efficiencies = [0 for _ in efficiencies]
     avg_efficiencies = [0 for _ in efficiencies]
@@ -226,8 +140,11 @@
 
     # Option one: XML parsing
     if parse_events_as_xml:
-        events = root.findall("event")
-        for event in events:
+        events = _untar_and_parse_lhe_file(filename, ["event"])
+        for idx, event in enumerate(events):
+            if (idx + 1) % 100000 == 0:
+                logger.debug("Processing event %d/%d", idx + 1, n_events_runcard)
+                
             # Parse event
             particles, weights = _parse_xml_event(event, sampling_benchmark)
             n_events_with_negative_weights, observations, pass_all, weight_names_all_events, weights = _parse_event(
@@ -255,7 +172,6 @@
 
             # Skip events that fail anything
             if not pass_all:
->>>>>>> f52a4eef
                 continue
 
             # Store results
@@ -264,15 +180,6 @@
 
     # Option two: text parsing
     else:
-<<<<<<< HEAD
-        observations_all_events = []
-        weights_all_events = []
-        weight_names_all_events = None
-=======
-        # Free up memory
-        del root
->>>>>>> f52a4eef
-
         # Iterate over events in LHE file
         for i_event, (particles, weights) in enumerate(_parse_txt_events(filename, sampling_benchmark)):
             n_events_with_negative_weights, observations, pass_all, weight_names_all_events, weights = _parse_event(
